--- conflicted
+++ resolved
@@ -139,16 +139,13 @@
     VLLM_ROCM_QUICK_REDUCE_QUANTIZATION: str = "NONE"
     VLLM_ROCM_QUICK_REDUCE_CAST_BF16_TO_FP16: bool = True
     VLLM_ROCM_QUICK_REDUCE_MAX_SIZE_BYTES_MB: Optional[int] = None
-<<<<<<< HEAD
-    VLLM_BAD_TOKENS_IDS: list[int] = []
-    VLLM_BAD_TOKENS_ALL: bool = False
-    VLLM_EOS_TOKEN_LENGTH: int = 1
-=======
     VLLM_NIXL_ABORT_REQUEST_TIMEOUT: int = 120
     VLLM_USE_CUDNN_PREFILL: bool = False
     VLLM_ENABLE_CUDAGRAPH_GC: bool = False
     VLLM_LOOPBACK_IP: str = ""
->>>>>>> 6d8d0a24
+    VLLM_BAD_TOKENS_IDS: list[int] = []
+    VLLM_BAD_TOKENS_ALL: bool = False
+    VLLM_EOS_TOKEN_LENGTH: int = 1
 
 
 def get_default_cache_root():
@@ -967,21 +964,6 @@
     "VLLM_USE_NVFP4_CT_EMULATIONS":
     lambda: bool(int(os.getenv("VLLM_USE_NVFP4_CT_EMULATIONS", "0"))),
 
-<<<<<<< HEAD
-    # Bad tokens configuration
-    # List of token IDs to mark as bad tokens, format: "123,456,789"
-    "VLLM_BAD_TOKENS_IDS":
-    lambda: [] if "VLLM_BAD_TOKENS_IDS" not in os.environ 
-            else [int(x.strip()) for x in os.environ["VLLM_BAD_TOKENS_IDS"].split(",") if x.strip()],
-
-    # If true, all potential bad tokens will be pessimized.
-    "VLLM_BAD_TOKENS_ALL":
-    lambda: bool(int(os.getenv("VLLM_BAD_TOKENS_ALL", "0"))),
-
-    # EOS token ID length.
-    "VLLM_EOS_TOKEN_LENGTH":
-    lambda: int(os.getenv("VLLM_EOS_TOKEN_LENGTH", "5")),
-=======
     # Time (in seconds) after which the KV cache on the producer side is
     # automatically cleared if no READ notification is received from the
     # consumer. This is only applicable when using NixlConnector in a
@@ -1006,7 +988,21 @@
     # Used to force set up loopback IP
     "VLLM_LOOPBACK_IP":
     lambda: os.getenv("VLLM_LOOPBACK_IP", ""),
->>>>>>> 6d8d0a24
+    lambda: bool(int(os.getenv("VLLM_USE_NVFP4_CT_EMULATIONS", "0"))),
+
+    # Bad tokens configuration
+    # List of token IDs to mark as bad tokens, format: "123,456,789"
+    "VLLM_BAD_TOKENS_IDS":
+    lambda: [] if "VLLM_BAD_TOKENS_IDS" not in os.environ
+            else [int(x.strip()) for x in os.environ["VLLM_BAD_TOKENS_IDS"].split(",") if x.strip()],
+
+    # If true, all potential bad tokens will be pessimized.
+    "VLLM_BAD_TOKENS_ALL":
+    lambda: bool(int(os.getenv("VLLM_BAD_TOKENS_ALL", "0"))),
+
+    # EOS token ID length.
+    "VLLM_EOS_TOKEN_LENGTH":
+    lambda: int(os.getenv("VLLM_EOS_TOKEN_LENGTH", "5")),
 }
 
 # --8<-- [end:env-vars-definition]
